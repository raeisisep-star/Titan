--- conflicted
+++ resolved
@@ -24,12 +24,6 @@
       
       - name: Install dependencies
         run: npm ci
-<<<<<<< HEAD
-      
-      - name: Prepare environment for build
-        run: cp .env.example .env
-=======
->>>>>>> 15723d94
       
       - name: Build project
         run: npm run build --if-present
