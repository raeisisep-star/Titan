<!-- DEPLOYMENT_MARKER_202511021426 -->
<!DOCTYPE html>
<html lang="fa" dir="rtl">
<head>
    <meta charset="UTF-8">
    <meta name="viewport" content="width=device-width, initial-scale=1.0">
    <meta http-equiv="Cache-Control" content="no-cache, no-store, must-revalidate">
    <meta http-equiv="Pragma" content="no-cache">
    <meta http-equiv="Expires" content="0">
    <title>تایتان - سیستم معاملات حقیقی</title>
    
    <!-- PWA Manifest -->
    <link rel="manifest" href="/static/manifest.json">
    <meta name="theme-color" content="#1f2937">
    <meta name="background-color" content="#111827">
    
    <!-- iOS PWA Support -->
    <meta name="apple-mobile-web-app-capable" content="yes">
    <meta name="apple-mobile-web-app-status-bar-style" content="black-translucent">
    <meta name="apple-mobile-web-app-title" content="تایتان">
    <link rel="apple-touch-icon" href="/static/icons/icon-192x192.svg">
    <link rel="apple-touch-startup-image" href="/static/icons/icon-512x512.svg">
    
    <!-- Favicon -->
    <link rel="icon" type="image/svg+xml" href="/static/icons/icon-72x72.svg">
    <link rel="shortcut icon" href="/static/icons/icon-72x72.svg">
    
    <!-- Meta Tags for PWA -->
    <meta name="description" content="سیستم جامع معاملات، هشدارهای بازار و نظارت Real-time">
    <meta name="keywords" content="تایتان, معاملات, ارز دیجیتال, هشدار, بازار">
    <meta name="author" content="TITAN Trading System">
    
    <!-- Early TITAN_CONFIG Initialization (Before ANY modules load) -->
    <script>
        // Initialize TITAN_CONFIG immediately to prevent "not found" errors
        window.TITAN_CONFIG = {
            ENV: 'production',
            API_BASE: '/api',
            API_BASE_URL: '/api',
            WS_BASE: (location.protocol === 'https:' ? 'wss://' : 'ws://') + location.host
        };
        console.log('🚀 Early TITAN_CONFIG initialized:', window.TITAN_CONFIG);
    </script>
    
    <!-- External Libraries -->
    <script src="https://cdn.tailwindcss.com"></script>
    <link href="https://cdn.jsdelivr.net/npm/@fortawesome/fontawesome-free@6.4.0/css/all.min.css" rel="stylesheet">
    <link href="https://cdn.jsdelivr.net/gh/rastikerdar/vazir-font@v30.1.0/dist/font-face.css" rel="stylesheet">
    <script src="https://cdn.jsdelivr.net/npm/axios@1.6.0/dist/axios.min.js"></script>
    <script src="https://cdn.jsdelivr.net/npm/chart.js"></script>
    <link href="/static/styles.css" rel="stylesheet">
</head>
<body class="bg-gray-900 text-white" dir="rtl">
    <div id="app">
        <!-- Login Screen -->
        <div id="loginScreen" class="min-h-screen flex items-center justify-center">
            <div class="bg-gray-800 p-8 rounded-lg shadow-2xl w-96">
                <div class="text-center mb-8">
                    <div class="text-6xl mb-4">🚀</div>
                    <h1 class="text-3xl font-bold bg-gradient-to-r from-blue-400 to-purple-600 bg-clip-text text-transparent">
                        تایتان
                    </h1>
                    <p class="text-gray-400 mt-2">سیستم معاملات هوشمند</p>
                    <div class="flex items-center justify-center mt-3 text-sm">
                        <div class="w-2 h-2 bg-green-400 rounded-full mr-2 animate-pulse"></div>
                        <span class="text-green-400">آماده برای معاملات</span>
                    </div>
                </div>
                
                <form id="loginForm" class="space-y-4">
                    <div>
                        <label class="block text-sm font-medium text-gray-300 mb-2">نام کاربری</label>
                        <input type="text" id="username" class="w-full px-3 py-2 bg-gray-700 border border-gray-600 rounded-md text-white focus:ring-2 focus:ring-blue-500 focus:border-transparent" required>
                    </div>
                    <div>
                        <label class="block text-sm font-medium text-gray-300 mb-2">رمز عبور</label>
                        <input type="password" id="password" class="w-full px-3 py-2 bg-gray-700 border border-gray-600 rounded-md text-white focus:ring-2 focus:ring-blue-500 focus:border-transparent" required>
                    </div>
                    <div class="flex items-center">
                        <input type="checkbox" id="rememberMe" class="mr-2">
                        <label for="rememberMe" class="text-sm text-gray-300">مرا به خاطر بسپار</label>
                    </div>
                    <button type="submit" id="loginBtn" class="w-full bg-gradient-to-r from-blue-500 to-purple-600 text-white py-2 px-4 rounded-md hover:from-blue-600 hover:to-purple-700 transition duration-300">
                        ورود به سیستم
                    </button>
                </form>
                
                <div class="mt-6 text-center">
                    <p class="text-gray-500 text-sm mb-2">
                        حساب کاربری ندارید؟
                        <a href="#" onclick="showRegisterScreen()" class="text-blue-400 hover:text-blue-300">ثبت نام کنید</a>
                    </p>
                    <button onclick="testConnection()" class="text-xs text-gray-400 hover:text-gray-300">
                        🔍 تست اتصال سیستم
                    </button>
                </div>
            </div>
        </div>

        <!-- Register Screen -->
        <div id="registerScreen" class="min-h-screen flex items-center justify-center hidden">
            <div class="bg-gray-800 p-8 rounded-lg shadow-2xl w-96">
                <div class="text-center mb-8">
                    <div class="text-6xl mb-4">📝</div>
                    <h1 class="text-2xl font-bold text-white">ثبت نام در تایتان</h1>
                    <p class="text-gray-400 mt-2">حساب کاربری جدید ایجاد کنید</p>
                </div>
                
                <form id="registerForm" class="space-y-4">
                    <div>
                        <label class="block text-sm font-medium text-gray-300 mb-2">نام کاربری</label>
                        <input type="text" id="reg_username" class="w-full px-3 py-2 bg-gray-700 border border-gray-600 rounded-md text-white focus:ring-2 focus:ring-blue-500" required>
                    </div>
                    <div>
                        <label class="block text-sm font-medium text-gray-300 mb-2">ایمیل</label>
                        <input type="email" id="reg_email" class="w-full px-3 py-2 bg-gray-700 border border-gray-600 rounded-md text-white focus:ring-2 focus:ring-blue-500" required>
                    </div>
                    <div>
                        <label class="block text-sm font-medium text-gray-300 mb-2">رمز عبور</label>
                        <input type="password" id="reg_password" class="w-full px-3 py-2 bg-gray-700 border border-gray-600 rounded-md text-white focus:ring-2 focus:ring-blue-500" required>
                    </div>
                    <div>
                        <label class="block text-sm font-medium text-gray-300 mb-2">نام (اختیاری)</label>
                        <input type="text" id="reg_firstName" class="w-full px-3 py-2 bg-gray-700 border border-gray-600 rounded-md text-white focus:ring-2 focus:ring-blue-500">
                    </div>
                    <button type="submit" id="registerBtn" class="w-full bg-gradient-to-r from-green-500 to-blue-600 text-white py-2 px-4 rounded-md hover:from-green-600 hover:to-blue-700 transition duration-300">
                        ثبت نام
                    </button>
                </form>
                
                <div class="mt-6 text-center">
                    <p class="text-gray-500 text-sm">
                        حساب کاربری دارید؟
                        <a href="#" onclick="showLoginScreen()" class="text-blue-400 hover:text-blue-300">ورود</a>
                    </p>
                </div>
            </div>
        </div>
        
        <!-- Main App -->
        <div id="mainApp" class="hidden">
            <!-- This will be populated by TitanApp when user logs in -->
        </div>
    </div>

    <!-- Environment Configuration -->
    <script>
        // 🌍 تنظیمات محیط برای Titan Trading System
        window.ENV = {
            API_URL: '',  // خالی یعنی same-origin
            USE_MOCK: 'false',  // پیش‌فرض: داده واقعی
            DEBUG: 'false',  // حالت دیباگ
            API_TIMEOUT: '8000',  // timeout به میلی‌ثانیه
            ENABLE_RETRY: 'true',  // فعال‌سازی retry برای 502/503
            MAX_RETRIES: '1'  // حداکثر تلاش مجدد
        };
    </script>

    <!-- Scripts -->
    <script>
        function showRegisterScreen() {
            document.getElementById('loginScreen').classList.add('hidden');
            document.getElementById('registerScreen').classList.remove('hidden');
        }
        
        function showLoginScreen() {
            document.getElementById('registerScreen').classList.add('hidden');
            document.getElementById('loginScreen').classList.remove('hidden');
        }
        
        async function testConnection() {
            try {
                const response = await axios.get('/api/health/full');
                showHealthModal(response.data);
            } catch (error) {
                showHealthModal({
                    success: false,
                    error: 'خطا در اتصال به سرور',
                    message: error.message
                });
            }
        }
        
        function showHealthModal(data) {
            // Create modal overlay
            const modal = document.createElement('div');
            modal.className = 'fixed inset-0 bg-black bg-opacity-50 flex items-center justify-center z-50';
            modal.onclick = (e) => {
                if (e.target === modal) modal.remove();
            };
            
            // Modal content
            const modalContent = document.createElement('div');
            modalContent.className = 'bg-gray-800 rounded-lg shadow-2xl p-6 max-w-md w-full mx-4';
            
            if (data.success && data.data) {
                const healthData = data.data;
                const isHealthy = healthData.overallStatus === 'healthy';
                
                modalContent.innerHTML = `
                    <div class="text-center mb-6">
                        <div class="text-5xl mb-3">${isHealthy ? '✅' : '⚠️'}</div>
                        <h2 class="text-2xl font-bold text-white mb-2">وضعیت سیستم</h2>
                        <p class="text-gray-400">${isHealthy ? 'همه سرویس‌ها عملکرد طبیعی دارند' : 'برخی سرویس‌ها با مشکل مواجه هستند'}</p>
                    </div>
                    
                    <div class="space-y-3 mb-6">
                        ${healthData.services.map(service => `
                            <div class="flex items-center justify-between p-3 bg-gray-700 rounded-lg">
                                <div class="flex items-center gap-3">
                                    <span class="text-2xl">${service.icon}</span>
                                    <div>
                                        <div class="font-medium text-white">${service.name}</div>
                                        <div class="text-sm text-gray-400">${service.details}</div>
                                    </div>
                                </div>
                                <span class="text-xs px-2 py-1 rounded ${
                                    service.status === 'healthy' ? 'bg-green-600 text-white' :
                                    service.status === 'error' ? 'bg-red-600 text-white' :
                                    'bg-blue-600 text-white'
                                }">
                                    ${service.status === 'healthy' ? 'سالم' : 
                                      service.status === 'error' ? 'خطا' : 'غیرفعال'}
                                </span>
                            </div>
                        `).join('')}
                    </div>
                    
                    <div class="grid grid-cols-2 gap-3 mb-6 text-sm">
                        <div class="bg-gray-700 p-3 rounded-lg">
                            <div class="text-gray-400 mb-1">نسخه</div>
                            <div class="text-white font-medium">${healthData.version}</div>
                        </div>
                        <div class="bg-gray-700 p-3 rounded-lg">
                            <div class="text-gray-400 mb-1">محیط</div>
                            <div class="text-white font-medium">${healthData.environment}</div>
                        </div>
                        <div class="bg-gray-700 p-3 rounded-lg">
                            <div class="text-gray-400 mb-1">زمان سرور</div>
                            <div class="text-white font-medium text-xs">${new Date(healthData.serverTime).toLocaleString('fa-IR')}</div>
                        </div>
                        <div class="bg-gray-700 p-3 rounded-lg">
                            <div class="text-gray-400 mb-1">Uptime</div>
                            <div class="text-white font-medium">${healthData.uptime}</div>
                        </div>
                    </div>
                    
                    <button onclick="this.closest('.fixed').remove()" 
                            class="w-full bg-gradient-to-r from-blue-500 to-purple-600 text-white py-2 px-4 rounded-md hover:from-blue-600 hover:to-purple-700 transition duration-300">
                        بستن
                    </button>
                `;
            } else {
                modalContent.innerHTML = `
                    <div class="text-center mb-6">
                        <div class="text-5xl mb-3">❌</div>
                        <h2 class="text-2xl font-bold text-white mb-2">خطا در اتصال</h2>
                        <p class="text-gray-400">${data.error || 'خطای ناشناخته'}</p>
                    </div>
                    
                    <div class="bg-red-900 bg-opacity-30 border border-red-600 rounded-lg p-4 mb-6">
                        <div class="text-sm text-red-300">${data.message || 'لطفاً مجدداً تلاش کنید'}</div>
                    </div>
                    
                    <button onclick="this.closest('.fixed').remove()" 
                            class="w-full bg-gradient-to-r from-red-500 to-red-600 text-white py-2 px-4 rounded-md hover:from-red-600 hover:to-red-700 transition duration-300">
                        بستن
                    </button>
                `;
            }
            
            modal.appendChild(modalContent);
            document.body.appendChild(modal);
        }

        // Register form handler
        document.addEventListener('DOMContentLoaded', function() {
            const registerForm = document.getElementById('registerForm');
            if (registerForm) {
                registerForm.addEventListener('submit', async function(e) {
                    e.preventDefault();
                    
                    const username = document.getElementById('reg_username').value;
                    const email = document.getElementById('reg_email').value;
                    const password = document.getElementById('reg_password').value;
                    const firstName = document.getElementById('reg_firstName').value;
                    
                    const registerBtn = document.getElementById('registerBtn');
                    const originalText = registerBtn.textContent;
                    registerBtn.textContent = 'در حال ثبت نام...';
                    registerBtn.disabled = true;
                    
                    try {
                        const response = await axios.post('/api/auth/register', {
                            username,
                            email,
                            password,
                            firstName: firstName || undefined
                        });
                        
                        if (response.data.success) {
                            alert('✅ ثبت نام موفقیت آمیز! اکنون می‌توانید وارد شوید.');
                            showLoginScreen();
                            // Pre-fill login form
                            document.getElementById('username').value = username;
                        } else {
                            alert('❌ خطا در ثبت نام: ' + response.data.error);
                        }
                    } catch (error) {
                        console.error('Registration error:', error);
                        if (error.response && error.response.data && error.response.data.error) {
                            alert('❌ خطا در ثبت نام: ' + error.response.data.error);
                        } else {
                            alert('❌ خطا در ثبت نام: خطای شبکه یا سرور');
                        }
                    } finally {
                        registerBtn.textContent = originalText;
                        registerBtn.disabled = false;
                    }
                });
            }
        });
    </script>
    <!-- Load AI Agents -->
<<<<<<< HEAD
    <script src="/static/modules/ai-agents/agent-01-technical-analysis.js"></script>
    <script src="/static/modules/ai-agents/agent-02-risk-management.js"></script>
    <script src="/static/modules/ai-agents/agent-03-sentiment-analysis.js"></script>
    <script src="/static/modules/ai-agents/agent-04-portfolio-optimization.js"></script>
    <script src="/static/modules/ai-agents/agent-05-market-making.js"></script>
    <script src="/static/modules/ai-agents/agent-06-algorithmic-trading.js"></script>
    <script src="/static/modules/ai-agents/agent-07-news-analysis.js"></script>
    <script src="/static/modules/ai-agents/agent-08-hft.js"></script>
    <script src="/static/modules/ai-agents/agent-09-quantitative-analysis.js"></script>
    <script src="/static/modules/ai-agents/agent-10-macro-analysis.js"></script>
    <!-- ES6 Module Agents (migrated) -->
    <script type="module">
        // Load agent loader and initialize ES6 agents
        // Cache-busted agent loader import
        const loaderVersion = Date.now();
        import(`/static/modules/ai-agents/agent-loader.js?v=${loaderVersion}`)
            .then(({ loadAgent }) => {
                // Load agents with singleton pattern
                return Promise.all([
                    loadAgent('agent-11'), // Portfolio Optimization
                    loadAgent('agent-14'), // Performance Analytics
                    loadAgent('agent-15')  // System Orchestrator
                ]);
            })
            .then(() => {
                console.log('✅ All ES6 agents loaded successfully');
            })
            .catch(error => {
                console.error('❌ Failed to load some ES6 agents:', error);
            });
    </script>
    <script src="/static/modules/ai-agents/agent-12-risk-assessment.js"></script>
    <script src="/static/modules/ai-agents/agent-13-compliance-regulatory.js"></script>
=======
    <!-- Lazy load after login: <script src="/static/modules/ai-agents/agent-01-technical-analysis.js"></script> -->
    <!-- Lazy load after login: <script src="/static/modules/ai-agents/agent-02-risk-management.js"></script> -->
    <!-- Lazy load after login: <script src="/static/modules/ai-agents/agent-03-sentiment-analysis.js"></script> -->
    <!-- Lazy load after login: <script src="/static/modules/ai-agents/agent-04-portfolio-optimization.js"></script> -->
    <!-- Lazy load after login: <script src="/static/modules/ai-agents/agent-05-market-making.js"></script> -->
    <!-- Lazy load after login: <script src="/static/modules/ai-agents/agent-06-algorithmic-trading.js"></script> -->
    <!-- Lazy load after login: <script src="/static/modules/ai-agents/agent-07-news-analysis.js"></script> -->
    <!-- Lazy load after login: <script src="/static/modules/ai-agents/agent-08-hft.js"></script> -->
    <!-- Lazy load after login: <script src="/static/modules/ai-agents/agent-09-quantitative-analysis.js"></script> -->
    <!-- Lazy load after login: <script src="/static/modules/ai-agents/agent-10-macro-analysis.js"></script> -->
    <!-- Lazy load after login: <script src="/static/modules/ai-agents/agent-11-portfolio-optimization.js"></script> -->
    <!-- Lazy load after login: <script src="/static/modules/ai-agents/agent-12-risk-assessment.js"></script> -->
    <!-- Lazy load after login: <script src="/static/modules/ai-agents/agent-13-compliance-regulatory.js"></script> -->
    <!-- Lazy load after login: <script src="/static/modules/ai-agents/agent-14-performance-analytics.js"></script> -->
    <!-- Lazy load after login: <script src="/static/modules/ai-agents/agent-15-system-orchestrator.js"></script> -->
>>>>>>> 970ee808
    
    <!-- Load Configuration First -->
    <script src="/config.js?v=1762627716"></script>
    
    <!-- API Client Singleton -->
    <script src="/static/apiClient.js?v=1762627296"></script>
    
    <!-- Configure Axios -->
    <script>
        // Configure axios with base URL from config
        const apiBase = window.TITAN_CONFIG?.API_BASE_URL || window.TITAN_CONFIG?.API_BASE || '/api';
        
        if (apiBase) {
            axios.defaults.baseURL = apiBase;
            console.log('✅ Axios configured with baseURL:', axios.defaults.baseURL);
            console.log('✅ TITAN_CONFIG:', window.TITAN_CONFIG);
        } else {
            console.error('❌ TITAN_CONFIG not found! Falling back to /api');
            axios.defaults.baseURL = '/api';
        }
        
        // Set default headers
        axios.defaults.headers.common['Content-Type'] = 'application/json';
        axios.defaults.timeout = 30000;
    </script>
    
    <!-- Load Main Modules -->
<<<<<<< HEAD
    <script src="/static/modules/ai-management.js"></script>
    <script src="/static/modules/module-loader.js"></script>
    <script src="/static/modules/alerts.js"></script>
    <script src="/static/modules/logs.js?v=1762605372912"></script>
    <script src="/static/app.js?v=1762605372912"></script>
=======
    <script src="/static/modules/ai-api.js?v=1762687638"></script>
    <script src="/static/modules/ai-adapters.js?v=1762687638"></script>
    <script src="/static/modules/ai-tab-integration.js?v=1762687638"></script>
    <script src="/static/modules/ai-management.js?v=1762687638"></script>
    <script src="/static/modules/module-loader.js?v=1762687638"></script>
    <script src="/static/modules/alerts.js?v=1762687638"></script>
    <script src="/static/app.js?v=1762687638"></script>
>>>>>>> 970ee808
    
    <!-- Login Button Fix - Comprehensive Fallback System -->
    <script src="/static/fix_login_button.js?v=1729083400000"></script>
</body>
</html><|MERGE_RESOLUTION|>--- conflicted
+++ resolved
@@ -1,4 +1,3 @@
-<!-- DEPLOYMENT_MARKER_202511021426 -->
 <!DOCTYPE html>
 <html lang="fa" dir="rtl">
 <head>
@@ -29,18 +28,6 @@
     <meta name="description" content="سیستم جامع معاملات، هشدارهای بازار و نظارت Real-time">
     <meta name="keywords" content="تایتان, معاملات, ارز دیجیتال, هشدار, بازار">
     <meta name="author" content="TITAN Trading System">
-    
-    <!-- Early TITAN_CONFIG Initialization (Before ANY modules load) -->
-    <script>
-        // Initialize TITAN_CONFIG immediately to prevent "not found" errors
-        window.TITAN_CONFIG = {
-            ENV: 'production',
-            API_BASE: '/api',
-            API_BASE_URL: '/api',
-            WS_BASE: (location.protocol === 'https:' ? 'wss://' : 'ws://') + location.host
-        };
-        console.log('🚀 Early TITAN_CONFIG initialized:', window.TITAN_CONFIG);
-    </script>
     
     <!-- External Libraries -->
     <script src="https://cdn.tailwindcss.com"></script>
@@ -322,41 +309,6 @@
         });
     </script>
     <!-- Load AI Agents -->
-<<<<<<< HEAD
-    <script src="/static/modules/ai-agents/agent-01-technical-analysis.js"></script>
-    <script src="/static/modules/ai-agents/agent-02-risk-management.js"></script>
-    <script src="/static/modules/ai-agents/agent-03-sentiment-analysis.js"></script>
-    <script src="/static/modules/ai-agents/agent-04-portfolio-optimization.js"></script>
-    <script src="/static/modules/ai-agents/agent-05-market-making.js"></script>
-    <script src="/static/modules/ai-agents/agent-06-algorithmic-trading.js"></script>
-    <script src="/static/modules/ai-agents/agent-07-news-analysis.js"></script>
-    <script src="/static/modules/ai-agents/agent-08-hft.js"></script>
-    <script src="/static/modules/ai-agents/agent-09-quantitative-analysis.js"></script>
-    <script src="/static/modules/ai-agents/agent-10-macro-analysis.js"></script>
-    <!-- ES6 Module Agents (migrated) -->
-    <script type="module">
-        // Load agent loader and initialize ES6 agents
-        // Cache-busted agent loader import
-        const loaderVersion = Date.now();
-        import(`/static/modules/ai-agents/agent-loader.js?v=${loaderVersion}`)
-            .then(({ loadAgent }) => {
-                // Load agents with singleton pattern
-                return Promise.all([
-                    loadAgent('agent-11'), // Portfolio Optimization
-                    loadAgent('agent-14'), // Performance Analytics
-                    loadAgent('agent-15')  // System Orchestrator
-                ]);
-            })
-            .then(() => {
-                console.log('✅ All ES6 agents loaded successfully');
-            })
-            .catch(error => {
-                console.error('❌ Failed to load some ES6 agents:', error);
-            });
-    </script>
-    <script src="/static/modules/ai-agents/agent-12-risk-assessment.js"></script>
-    <script src="/static/modules/ai-agents/agent-13-compliance-regulatory.js"></script>
-=======
     <!-- Lazy load after login: <script src="/static/modules/ai-agents/agent-01-technical-analysis.js"></script> -->
     <!-- Lazy load after login: <script src="/static/modules/ai-agents/agent-02-risk-management.js"></script> -->
     <!-- Lazy load after login: <script src="/static/modules/ai-agents/agent-03-sentiment-analysis.js"></script> -->
@@ -372,7 +324,6 @@
     <!-- Lazy load after login: <script src="/static/modules/ai-agents/agent-13-compliance-regulatory.js"></script> -->
     <!-- Lazy load after login: <script src="/static/modules/ai-agents/agent-14-performance-analytics.js"></script> -->
     <!-- Lazy load after login: <script src="/static/modules/ai-agents/agent-15-system-orchestrator.js"></script> -->
->>>>>>> 970ee808
     
     <!-- Load Configuration First -->
     <script src="/config.js?v=1762627716"></script>
@@ -383,15 +334,11 @@
     <!-- Configure Axios -->
     <script>
         // Configure axios with base URL from config
-        const apiBase = window.TITAN_CONFIG?.API_BASE_URL || window.TITAN_CONFIG?.API_BASE || '/api';
-        
-        if (apiBase) {
-            axios.defaults.baseURL = apiBase;
+        if (window.TITAN_CONFIG && window.TITAN_CONFIG.API_BASE_URL) {
+            axios.defaults.baseURL = window.TITAN_CONFIG.API_BASE_URL;
             console.log('✅ Axios configured with baseURL:', axios.defaults.baseURL);
-            console.log('✅ TITAN_CONFIG:', window.TITAN_CONFIG);
         } else {
-            console.error('❌ TITAN_CONFIG not found! Falling back to /api');
-            axios.defaults.baseURL = '/api';
+            console.error('❌ TITAN_CONFIG not found! Using relative URLs.');
         }
         
         // Set default headers
@@ -400,13 +347,6 @@
     </script>
     
     <!-- Load Main Modules -->
-<<<<<<< HEAD
-    <script src="/static/modules/ai-management.js"></script>
-    <script src="/static/modules/module-loader.js"></script>
-    <script src="/static/modules/alerts.js"></script>
-    <script src="/static/modules/logs.js?v=1762605372912"></script>
-    <script src="/static/app.js?v=1762605372912"></script>
-=======
     <script src="/static/modules/ai-api.js?v=1762687638"></script>
     <script src="/static/modules/ai-adapters.js?v=1762687638"></script>
     <script src="/static/modules/ai-tab-integration.js?v=1762687638"></script>
@@ -414,7 +354,6 @@
     <script src="/static/modules/module-loader.js?v=1762687638"></script>
     <script src="/static/modules/alerts.js?v=1762687638"></script>
     <script src="/static/app.js?v=1762687638"></script>
->>>>>>> 970ee808
     
     <!-- Login Button Fix - Comprehensive Fallback System -->
     <script src="/static/fix_login_button.js?v=1729083400000"></script>
